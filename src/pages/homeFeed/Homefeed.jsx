import React, { useState, useEffect, useContext } from 'react';
import { PostDeleteContext } from '../post/PostDeleteContext.jsx';
import axios from 'axios';
import { useNavigate } from 'react-router-dom';
import {
	NavbarWrap,
	TitleLogo,
} from '../../components/navbar/navbar.style.jsx';
import { HomefeedWrap, SearchIcon } from '../homeFeed/homefeed.style.jsx';
import { API_URL } from '../../api.js';
import HomeFollower from './HomeFollower';
import NoFeed from './NoFeed.jsx';
import { BottomNavContainer } from '../../components/bottomnav/bottomnav.style';
import Loading from '../../components/loading/Loading.jsx';
export default function Homefeed() {
	const url = API_URL;
	const token = localStorage.getItem('token');
	const [followingFeed, setFollowingFeed] = useState([]);
	const [post, setPost] = useState([]);
<<<<<<< HEAD
	const [isLoading, setIsLoading] = useState(false);
=======
	const [deletedPostId, setDeletedPostId] = useState(null);

>>>>>>> ff352946
	const navigate = useNavigate();

	useEffect(() => {
		const homeFeedData = async () => {
			try {
				setPost([]);
				const res = await axios({
					method: 'GET',
					url: `${url}/post/feed/?limit=infinity`,
					headers: {
						Authorization: `Bearer ${token}`,
						'Content-type': 'application/json',
					},
				});
				setFollowingFeed(res.data.posts);
				setIsLoading(true);
			} catch (error) {
				console.log('에러입니다', error);
			}
		};
		homeFeedData();
	}, [url]);

	useEffect(() => {
		if (followingFeed.length !== 0) {
			const newPosts = followingFeed.map((item) => (
				<PostDeleteContext.Provider
					key={item.id}
					value={{ deletedPostId, setDeletedPostId }}
				>
					<HomeFollower postId={item.id} />
				</PostDeleteContext.Provider>
			));
			setPost(newPosts);
		}
	}, [followingFeed]);

	return (
		<>
			<NavbarWrap spaceBetween>
				<TitleLogo />
				<SearchIcon
					onClick={() => {
						navigate('/Search');
					}}
					alt='검색 아이콘'
				/>
			</NavbarWrap>
			<HomefeedWrap>
				{followingFeed.length !== 0
					? post
					: isLoading && (!post || followingFeed.length === 0) && <NoFeed />}
				<BottomNavContainer home />
				{!isLoading && <Loading />}
			</HomefeedWrap>
		</>
	);
}<|MERGE_RESOLUTION|>--- conflicted
+++ resolved
@@ -17,12 +17,8 @@
 	const token = localStorage.getItem('token');
 	const [followingFeed, setFollowingFeed] = useState([]);
 	const [post, setPost] = useState([]);
-<<<<<<< HEAD
 	const [isLoading, setIsLoading] = useState(false);
-=======
 	const [deletedPostId, setDeletedPostId] = useState(null);
-
->>>>>>> ff352946
 	const navigate = useNavigate();
 
 	useEffect(() => {
