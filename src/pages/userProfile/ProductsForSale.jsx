--- conflicted
+++ resolved
@@ -11,37 +11,6 @@
 } from './productsForSale.style';
 import axios from 'axios';
 import { API_URL } from '../../api.js';
-<<<<<<< HEAD
-
-export default function ProductsForSale() {
-	const [productData, setProductData] = useState([]);
-	const [resProd, setResProd] = useState([]);
-	const accountname = 'TravelUs';
-
-	const url = API_URL;
-	const token = localStorage.getItem('token');
-
-	useEffect(() => {
-		async function getProductForSale() {
-			const res = await axios({
-				method: 'GET',
-				url: `${url}/product/${accountname}`,
-				headers: {
-					Authorization: `Bearer ${token}`,
-					'Content-type': 'application/json',
-				},
-			});
-			console.log(res);
-			setResProd(res.data.product);
-		}
-		getProductForSale();
-	}, []);
-
-	useEffect(() => {
-		if (resProd.length !== 0) {
-			const product = resProd.map((item) => (
-				<ProductList key={item.id}>
-=======
 import {
 	DarkBackground,
 	ModalText,
@@ -118,7 +87,6 @@
 						handleModalOpen(item);
 					}}
 				>
->>>>>>> 9bf76344
 					<ProductImg
 						src={item.itemImage}
 						alt={`${item.itemName}의 상품 이미지`}
@@ -140,8 +108,6 @@
 					</Scroll>
 				</WrapAll>
 			)}
-<<<<<<< HEAD
-=======
 			{isModal && (
 				<DarkBackground onClick={handleModalClose}>
 					<ModalWrap>
@@ -153,7 +119,6 @@
 					</ModalWrap>
 				</DarkBackground>
 			)}
->>>>>>> 9bf76344
 		</>
 	);
 }