--- conflicted
+++ resolved
@@ -8,13 +8,10 @@
 const Signup = lazy(() => import('../pages/loginEmail/Signup'));
 const UserProfile = lazy(() => import('../pages/userProfile/UserProfile'));
 const MyProfile = lazy(() => import('../pages/userProfile/MyProfile'));
-<<<<<<< HEAD
 const MyProfileEdit = lazy(() => import('../pages/userProfile/MyProfileEdit'));
-=======
 const ProductsForSale = lazy(() =>
 	import('../pages/userProfile/ProductsForSale')
 );
->>>>>>> 060f5074
 const Followers = lazy(() => import('../pages/follow/Followers'));
 const Followings = lazy(() => import('../pages/follow/Followings'));
 const Product = lazy(() => import('../pages/product/Product'));
@@ -34,11 +31,8 @@
 					<Route path='/profileSetup' element={<ProfileSetup />} />
 					<Route path='/userProfile' element={<UserProfile />}></Route>
 					<Route path='/myProfile' element={<MyProfile />}></Route>
-<<<<<<< HEAD
 					<Route path='/MyProfileEdit' element={<MyProfileEdit />}></Route>
-=======
 					<Route path='/ProductsForSale' element={<ProductsForSale />}></Route>
->>>>>>> 060f5074
 					<Route path='/followers' element={<Followers />}></Route>
 					<Route path='/followings' element={<Followings />}></Route>
 					<Route path='/Product' element={<Product />}></Route>
