--- conflicted
+++ resolved
@@ -11,11 +11,8 @@
 const Followers = lazy(() => import('../pages/follow/Followers'));
 const Followings = lazy(() => import('../pages/follow/Followings'));
 const Product = lazy(() => import('../pages/product/Product'));
-<<<<<<< HEAD
 const Homefeed = lazy(() => import('../pages/homeFeed/Homefeed'));
-=======
 const WritePost = lazy(() => import('../pages/post/WritePost'));
->>>>>>> 1ec3bc05
 
 const renderLoader = () => <span>로딩중...</span>;
 
@@ -33,11 +30,8 @@
 					<Route path='/followers' element={<Followers />}></Route>
 					<Route path='/followings' element={<Followings />}></Route>
 					<Route path='/Product' element={<Product />}></Route>
-<<<<<<< HEAD
 					<Route path='/Homefeed' element={<Homefeed />}></Route>
-=======
 					<Route path='/writePost' element={<WritePost />}></Route>
->>>>>>> 1ec3bc05
 				</Routes>
 			</Suspense>
 		</BrowserRouter>
