import styled from 'styled-components';
import socialImg from '../../assets/image/social_login_sprites.png';
import chat from '../../assets/icon/message-circle.svg';
import share from '../../assets/icon/share.svg';

export const SocialLoginButton = styled.button`
	display: block;
	width: 100%;
	margin-top: 20px;
	padding: 13px 87px;
	font-size: 14px;
	color: #767676;
	background-color: #fff;
	text-align: center;
	border-radius: 44px;
	box-sizing: border-box;
	position: relative;
	cursor: pointer;
	border: 1px solid ${(props) => props.borderColor};
	&::before {
		content: '';
		display: block;
		height: 24px;
		width: 24px;
		margin: 10px;
		position: absolute;
		top: 30%;
		left: 3%;
		transform: translateY(-50%);
		background: url(${socialImg})
			${({ socialImage }) =>
				socialImage === 'kakao'
					? `-48px -10px;`
					: socialImage === 'google'
					? `-10px -10px`
					: `-86px -10px`};
	}
`;

export const LoginButton = styled.button`
	font-size: 14px;
	background-color: #81d8d0;
<<<<<<< HEAD
	opacity: ${(props) => (props.disabled ? '0.3' : '1')};
=======
	opacity: ${({ disabled }) => (disabled === true ? 0.3 : 1)};
>>>>>>> 78082426
	display: block;
	width: 100%;
	color: white;
	height: 48px;
	border-radius: 44px;
	border: none;
	margin-top: 14px;
<<<<<<< HEAD
	cursor: ${(props) => (props.disabled ? 'not-allowed' : 'pointer')};
=======
	cursor: ${({ disabled }) => (disabled === true ? 'not-allowed' : 'pointer')};
`;

export const ProfileButton = styled.button`
	font-size: 14px;
	font-weight: 500;
	background-color: ${({ follow }) => (follow === true ? `#81d8d0` : `#fff`)};
	display: block;
	width: ${({ product }) => (product === true ? `100px` : `120px`)};
	padding: 8px 0;
	color: ${({ follow }) => (follow === true ? `#fff` : `#767676`)};
	border-radius: 30px;
	border: ${({ follow }) => (follow === true ? `none` : `solid 1px #DBDBDB`)};
	cursor: pointer;
`;

export const ChatShare = styled.button`
	width: 34px;
	height: 34px;
	padding: 7px;
	border-radius: 50%;
	box-sizing: border-box;
	border: solid 1px #dbdbdb;
	cursor: pointer;
	background: url(${({ chatting }) => (chatting === true ? chat : share)})
		no-repeat center;
>>>>>>> 78082426
`;<|MERGE_RESOLUTION|>--- conflicted
+++ resolved
@@ -40,11 +40,7 @@
 export const LoginButton = styled.button`
 	font-size: 14px;
 	background-color: #81d8d0;
-<<<<<<< HEAD
-	opacity: ${(props) => (props.disabled ? '0.3' : '1')};
-=======
 	opacity: ${({ disabled }) => (disabled === true ? 0.3 : 1)};
->>>>>>> 78082426
 	display: block;
 	width: 100%;
 	color: white;
@@ -52,9 +48,7 @@
 	border-radius: 44px;
 	border: none;
 	margin-top: 14px;
-<<<<<<< HEAD
-	cursor: ${(props) => (props.disabled ? 'not-allowed' : 'pointer')};
-=======
+
 	cursor: ${({ disabled }) => (disabled === true ? 'not-allowed' : 'pointer')};
 `;
 
@@ -81,5 +75,4 @@
 	cursor: pointer;
 	background: url(${({ chatting }) => (chatting === true ? chat : share)})
 		no-repeat center;
->>>>>>> 78082426
 `;